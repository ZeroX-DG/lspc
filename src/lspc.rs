pub mod handler;
// Custom LSP types
pub mod msg;
pub mod types;

use std::{
    collections::HashMap,
    io,
    path::{Path, PathBuf},
};

use crossbeam::channel::{Receiver, Select};
use lsp_types::{
    notification::ShowMessage,
<<<<<<< HEAD
    request::{
        Completion, Formatting, GotoDefinition, GotoDefinitionResponse, HoverRequest, Initialize,
    },
    CompletionContext, CompletionItem, CompletionParams, CompletionResponse, CompletionTriggerKind,
    DocumentFormattingParams, FormattingOptions, Hover, Location, Position, ShowMessageParams,
    TextDocumentIdentifier, TextDocumentPositionParams, TextEdit,
=======
    request::{Formatting, GotoDefinition, GotoDefinitionResponse, HoverRequest, Initialize},
    DocumentFormattingParams, FormattingOptions, Hover, Location, Position, ShowMessageParams,
    TextDocumentIdentifier, TextEdit,
>>>>>>> 08756e47
};
use serde::{Deserialize, Serialize};
use url::Url;

use self::{
    handler::{LangServerHandler, LangSettings},
    msg::{LspMessage, RawNotification, RawRequest, RawResponse},
    types::{InlayHint, InlayHints, InlayHintsParams},
};

#[derive(Debug, PartialEq, Serialize, Deserialize)]
pub struct LsConfig {
    pub command: Vec<String>,
    pub root_markers: Vec<String>,
    #[serde(default)]
    pub indentation: u64,
<<<<<<< HEAD
=======
    #[serde(default)]
>>>>>>> 08756e47
    pub indentation_with_space: bool,
}

#[derive(Debug, PartialEq)]
pub enum Event {
    Hello,
    StartServer {
        lang_id: String,
        config: LsConfig,
        cur_path: String,
    },
    Hover {
        lang_id: String,
        text_document: TextDocumentIdentifier,
        position: Position,
    },
    GotoDefinition {
        lang_id: String,
        text_document: TextDocumentIdentifier,
        position: Position,
    },
    InlayHints {
        lang_id: String,
        text_document: TextDocumentIdentifier,
    },
    FormatDoc {
        lang_id: String,
        text_document_lines: Vec<String>,
        text_document: TextDocumentIdentifier,
    },
<<<<<<< HEAD
    RequestCompletion {
        lang_id: String,
        text_document: TextDocumentIdentifier,
        position: Position,
        trigger_kind: CompletionTriggerKind,
        trigger_character: Option<String>,
    },
=======
>>>>>>> 08756e47
}

#[derive(Debug)]
pub enum EditorError {
    Timeout,
    Parse(&'static str),
    CommandDataInvalid(&'static str),
    UnexpectedResponse(String),
    UnexpectedMessage(String),
    Failed(String),
    RootPathNotFound,
}

impl From<EditorError> for LspcError {
    fn from(e: EditorError) -> Self {
        LspcError::Editor(e)
    }
}

#[derive(Debug)]
pub enum LangServerError {
    Process(io::Error),
    ServerDisconnected,
    InvalidRequest(String),
    InvalidNotification(String),
    InvalidResponse(String),
}

impl From<RawRequest> for LangServerError {
    fn from(r: RawRequest) -> Self {
        LangServerError::InvalidRequest(format!("{:?}", r))
    }
}

impl From<RawNotification> for LangServerError {
    fn from(r: RawNotification) -> Self {
        LangServerError::InvalidNotification(format!("{:?}", r))
    }
}

impl From<RawResponse> for LangServerError {
    fn from(r: RawResponse) -> Self {
        LangServerError::InvalidResponse(format!("{:?}", r))
    }
}

impl<T> From<T> for LspcError
where
    T: Into<LangServerError>,
{
    fn from(r: T) -> Self {
        LspcError::LangServer(r.into())
    }
}

#[derive(Debug)]
pub enum LspcError {
    Editor(EditorError),
    LangServer(LangServerError),
    // Requested lang_id server is not started
    NotStarted,
}

pub trait Editor: 'static {
    fn events(&self) -> Receiver<Event>;
    fn capabilities(&self) -> lsp_types::ClientCapabilities;
    fn say_hello(&self) -> Result<(), EditorError>;
    fn message(&self, msg: &str) -> Result<(), EditorError>;
    fn show_hover(
        &self,
        text_document: &TextDocumentIdentifier,
        hover: &Hover,
    ) -> Result<(), EditorError>;
    fn inline_hints(
        &self,
        text_document: &TextDocumentIdentifier,
        hints: &Vec<InlayHint>,
    ) -> Result<(), EditorError>;
    fn show_message(&self, show_message_params: &ShowMessageParams) -> Result<(), EditorError>;
    fn goto(&self, location: &Location) -> Result<(), EditorError>;
    fn apply_edits(&self, lines: &Vec<String>, edits: &Vec<TextEdit>) -> Result<(), EditorError>;
    fn show_completions(
        &self,
        column: u64,
        completion_items: &Vec<CompletionItem>,
    ) -> Result<(), EditorError>;
}

pub struct Lspc<E: Editor> {
    editor: E,
    lsp_handlers: Vec<LangServerHandler<E>>,
}

#[derive(Debug)]
enum SelectedMsg {
    Editor(Event),
    Lsp(usize, LspMessage),
}

fn select<E: Editor>(
    event_receiver: &Receiver<Event>,
    handlers: &Vec<LangServerHandler<E>>,
) -> SelectedMsg {
    let mut sel = Select::new();
    sel.recv(event_receiver);
    for lsp_client in handlers.iter() {
        sel.recv(&lsp_client.receiver());
    }

    let oper = sel.select();
    match oper.index() {
        0 => {
            let nvim_msg = oper.recv(event_receiver).unwrap();
            SelectedMsg::Editor(nvim_msg)
        }
        i => {
            let lsp_msg = oper.recv(handlers[i - 1].receiver()).unwrap();

            SelectedMsg::Lsp(i - 1, lsp_msg)
        }
    }
}

fn find_root_path<'a>(mut cur_path: &'a Path, root_marker: &Vec<String>) -> Option<&'a Path> {
    if cur_path.is_file() {
        cur_path = cur_path.parent()?;
    }
    loop {
        if root_marker
            .iter()
            .any(|marker| cur_path.join(marker).exists())
        {
            return Some(cur_path);
        }
        cur_path = cur_path.parent()?;
    }
}

fn to_file_url(s: &str) -> Option<Url> {
    Url::from_file_path(s).ok()
}

impl<E: Editor> Lspc<E> {
    fn handler_for(&mut self, lang_id: &str) -> Option<&mut LangServerHandler<E>> {
        self.lsp_handlers
            .iter_mut()
            .find(|handler| handler.lang_id == lang_id)
    }

    fn handle_editor_event(&mut self, event: Event) -> Result<(), LspcError> {
        match event {
            Event::Hello => {
                self.editor.say_hello().map_err(|e| LspcError::Editor(e))?;
            }
            Event::StartServer {
                lang_id,
                config,
                cur_path,
            } => {
                let capabilities = self.editor.capabilities();
                let lang_settings = LangSettings {
                    indentation: config.indentation,
                    indentation_with_space: config.indentation_with_space,
                };
                let mut lsp_handler = LangServerHandler::new(
                    lang_id,
                    &config.command[0],
                    lang_settings,
                    &config.command[1..],
                )
                .map_err(|e| LspcError::LangServer(e))?;
                let cur_path = PathBuf::from(cur_path);
                let root = find_root_path(&cur_path, &config.root_markers)
                    .map(|path| path.to_str())
                    .ok_or_else(|| LspcError::Editor(EditorError::RootPathNotFound))?
                    .ok_or_else(|| LspcError::Editor(EditorError::RootPathNotFound))?;

                let root_url =
                    to_file_url(&root).ok_or(LspcError::Editor(EditorError::RootPathNotFound))?;

                let init_params = lsp_types::InitializeParams {
                    process_id: Some(std::process::id() as u64),
                    root_path: Some(root.into()),
                    root_uri: Some(root_url),
                    initialization_options: None,
                    capabilities,
                    trace: None,
                    workspace_folders: None,
                };
                lsp_handler.lsp_request::<Initialize>(
                    init_params,
                    Box::new(|editor: &mut E, handler, response| {
                        handler.initialize_response(response)?;

                        editor.message("LangServer initialized")?;
                        Ok(())
                    }),
                )?;

                self.lsp_handlers.push(lsp_handler);
            }
            Event::Hover {
                lang_id,
                text_document,
                position,
            } => {
                let handler = self.handler_for(&lang_id).ok_or(LspcError::NotStarted)?;
                let text_document_clone = text_document.clone();
                let params = lsp_types::TextDocumentPositionParams {
                    text_document,
                    position,
                };
                handler.lsp_request::<HoverRequest>(
                    params,
                    Box::new(move |editor: &mut E, _handler, response| {
                        if let Some(hover) = response {
                            editor.show_hover(&text_document_clone, &hover)?;
                        }

                        Ok(())
                    }),
                )?;
            }
            Event::GotoDefinition {
                lang_id,
                text_document,
                position,
            } => {
                let handler = self.handler_for(&lang_id).ok_or(LspcError::NotStarted)?;
                let params = lsp_types::TextDocumentPositionParams {
                    text_document,
                    position,
                };
                handler.lsp_request::<GotoDefinition>(
                    params,
                    Box::new(move |editor: &mut E, _handler, response| {
                        if let Some(definition) = response {
                            match definition {
                                GotoDefinitionResponse::Scalar(location) => {
                                    editor.goto(&location)?;
                                }
                                GotoDefinitionResponse::Array(array) => {
                                    if array.len() == 1 {
                                        editor.goto(&array[0])?;
                                    }
                                }
                                _ => {
                                    // FIXME: support Array & Link
                                }
                            }
                        }

                        Ok(())
                    }),
                )?;
            }
            Event::InlayHints {
                lang_id,
                text_document,
            } => {
                let handler = self.handler_for(&lang_id).ok_or(LspcError::NotStarted)?;
                let text_document_clone = text_document.clone();
                let params = InlayHintsParams { text_document };
                handler.lsp_request::<InlayHints>(
                    params,
                    Box::new(move |editor: &mut E, _handler, response| {
                        editor.inline_hints(&text_document_clone, &response)?;

                        Ok(())
                    }),
                )?;
            }
            Event::FormatDoc {
                lang_id,
                text_document_lines,
                text_document,
            } => {
                let handler = self.handler_for(&lang_id).ok_or(LspcError::NotStarted)?;
                let options = FormattingOptions {
                    tab_size: handler.lang_settings.indentation,
                    insert_spaces: handler.lang_settings.indentation_with_space,
                    properties: HashMap::new(),
                };
                let params = DocumentFormattingParams {
                    text_document,
                    options,
                };
                handler.lsp_request::<Formatting>(
                    params,
                    Box::new(move |editor: &mut E, _handler, response| {
                        if let Some(edits) = response {
                            editor.apply_edits(&text_document_lines, &edits)?;
                        }

                        Ok(())
                    }),
<<<<<<< HEAD
                )?;
            }
            Event::RequestCompletion {
                lang_id,
                text_document,
                position,
                trigger_kind,
                trigger_character,
            } => {
                let handler = self.handler_for(&lang_id).ok_or(LspcError::NotStarted)?;
                let text_document_position = TextDocumentPositionParams {
                    text_document,
                    position,
                };
                let context = Some(CompletionContext {
                    trigger_kind,
                    trigger_character,
                });
                let params = CompletionParams {
                    text_document_position,
                    context,
                };
                handler.lsp_request::<Completion>(
                    params,
                    Box::new(move |editor: &mut E, _handler, response| {
                        if let Some(completion_list) = response {
                            match completion_list {
                                CompletionResponse::Array(items) => {
                                    editor.show_completions(position.character, &items)?;
                                }
                                CompletionResponse::List(list) => {
                                    editor.show_completions(position.character, &list.items)?;
                                }
                            }
                        }

                        Ok(())
                    }),
=======
>>>>>>> 08756e47
                )?;
            }
        }

        Ok(())
    }

    fn handle_lsp_msg(&mut self, index: usize, msg: LspMessage) -> Result<(), LspcError> {
        let lsp_handler = &mut self.lsp_handlers[index];
        match msg {
            LspMessage::Request(_req) => {}
            LspMessage::Notification(mut noti) => {
                noti = match noti.cast::<ShowMessage>() {
                    Ok(params) => {
                        self.editor.show_message(&params)?;

                        return Ok(());
                    }
                    Err(noti) => noti,
                };

                log::warn!("Not supported notification: {:?}", noti);
            }
            LspMessage::Response(res) => {
                if let Some(callback) = lsp_handler.callback_for(res.id) {
                    (callback.func)(&mut self.editor, lsp_handler, res)?;
                } else {
                    log::error!("not requested response: {:?}", res);
                }
            }
        }

        Ok(())
    }
}

impl<E: Editor> Lspc<E> {
    pub fn new(editor: E) -> Self {
        Lspc {
            editor,
            lsp_handlers: Vec::new(),
        }
    }

    pub fn main_loop(mut self) {
        let event_receiver = self.editor.events();
        loop {
            let selected = select(&event_receiver, &self.lsp_handlers);
            log::debug!("Received msg: {:?}", selected);
            let result = match selected {
                SelectedMsg::Editor(event) => self.handle_editor_event(event),
                SelectedMsg::Lsp(index, msg) => self.handle_lsp_msg(index, msg),
            };
            if let Err(e) = result {
                log::error!("Handle error: {:?}", e);
            }
        }
    }
}<|MERGE_RESOLUTION|>--- conflicted
+++ resolved
@@ -12,18 +12,9 @@
 use crossbeam::channel::{Receiver, Select};
 use lsp_types::{
     notification::ShowMessage,
-<<<<<<< HEAD
-    request::{
-        Completion, Formatting, GotoDefinition, GotoDefinitionResponse, HoverRequest, Initialize,
-    },
-    CompletionContext, CompletionItem, CompletionParams, CompletionResponse, CompletionTriggerKind,
-    DocumentFormattingParams, FormattingOptions, Hover, Location, Position, ShowMessageParams,
-    TextDocumentIdentifier, TextDocumentPositionParams, TextEdit,
-=======
     request::{Formatting, GotoDefinition, GotoDefinitionResponse, HoverRequest, Initialize},
     DocumentFormattingParams, FormattingOptions, Hover, Location, Position, ShowMessageParams,
     TextDocumentIdentifier, TextEdit,
->>>>>>> 08756e47
 };
 use serde::{Deserialize, Serialize};
 use url::Url;
@@ -40,10 +31,7 @@
     pub root_markers: Vec<String>,
     #[serde(default)]
     pub indentation: u64,
-<<<<<<< HEAD
-=======
     #[serde(default)]
->>>>>>> 08756e47
     pub indentation_with_space: bool,
 }
 
@@ -74,7 +62,6 @@
         text_document_lines: Vec<String>,
         text_document: TextDocumentIdentifier,
     },
-<<<<<<< HEAD
     RequestCompletion {
         lang_id: String,
         text_document: TextDocumentIdentifier,
@@ -82,8 +69,6 @@
         trigger_kind: CompletionTriggerKind,
         trigger_character: Option<String>,
     },
-=======
->>>>>>> 08756e47
 }
 
 #[derive(Debug)]
@@ -380,7 +365,6 @@
 
                         Ok(())
                     }),
-<<<<<<< HEAD
                 )?;
             }
             Event::RequestCompletion {
@@ -419,8 +403,6 @@
 
                         Ok(())
                     }),
-=======
->>>>>>> 08756e47
                 )?;
             }
         }
